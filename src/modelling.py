--- conflicted
+++ resolved
@@ -74,14 +74,8 @@
             dataset_train = Dataset(self.datadir, 0., 'test', False, 3, self.gt_path, num_channel=4, apply_cloud_masking=False,small_train_set_mode=False,temporal_sampling=self.temporal_sampling)
             dataset_test = Dataset(self.datadir, 0., 'test', False, 4, self.gt_path, num_channel=4, apply_cloud_masking=False,small_train_set_mode=False,temporal_sampling=self.temporal_sampling)
                 
-<<<<<<< HEAD
-        self.train_loader = torch.utils.data.DataLoader(dataset_train, batch_size=4, shuffle=False, num_workers=0)
-        self.test_loader = torch.utils.data.DataLoader(dataset_test, batch_size=4, shuffle=False, num_workers=0)
-=======
         self.train_loader = torch.utils.data.DataLoader(dataset_train, batch_size=16, shuffle=False, num_workers=0)
         self.test_loader = torch.utils.data.DataLoader(dataset_test, batch_size=16, shuffle=False, num_workers=0)
-  
->>>>>>> 2b0ac45c
 
     def setup_wandb_run(
         self,        
